--- conflicted
+++ resolved
@@ -411,13 +411,8 @@
 			serviceTypesFilter:          []string{},
 			resolveLoadBalancerHostname: true,
 			expected: []*endpoint.Endpoint{
-<<<<<<< HEAD
-				{DNSName: "foo.example.org", RecordType: endpoint.RecordTypeA, Targets: endpoint.Targets{"93.184.215.14"}},
-				{DNSName: "foo.example.org", RecordType: endpoint.RecordTypeAAAA, Targets: endpoint.Targets{"2606:2800:21f:cb07:6820:80da:af6b:8b2c"}},
-=======
 				{DNSName: "foo.example.org", RecordType: endpoint.RecordTypeA, Targets: endpoint.Targets{exampleDotComIP4[0].String()}},
 				{DNSName: "foo.example.org", RecordType: endpoint.RecordTypeAAAA, Targets: endpoint.Targets{exampleDotComIP6[0].String()}},
->>>>>>> a3c056f0
 			},
 		},
 		{
