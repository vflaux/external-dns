--- conflicted
+++ resolved
@@ -291,10 +291,7 @@
 		if err != nil {
 			return nil, err
 		}
-<<<<<<< HEAD
 		return NewGlooSource(dynamicClient, kubernetesClient, cfg.GlooNamespaces)
-=======
-		return NewGlooSource(dynamicClient, kubernetesClient, cfg.GlooNamespace)
 	case "traefik-proxy":
 		kubernetesClient, err := p.KubeClient()
 		if err != nil {
@@ -305,7 +302,6 @@
 			return nil, err
 		}
 		return NewTraefikSource(ctx, dynamicClient, kubernetesClient, cfg.Namespace, cfg.AnnotationFilter)
->>>>>>> ae0c06e3
 	case "openshift-route":
 		ocpClient, err := p.OpenShiftClient()
 		if err != nil {
