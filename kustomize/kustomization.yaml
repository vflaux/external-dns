--- conflicted
+++ resolved
@@ -3,11 +3,7 @@
 
 images:
   - name: k8s.gcr.io/external-dns/external-dns
-<<<<<<< HEAD
-    newTag: v0.11.0
-=======
     newTag: v0.12.0
->>>>>>> c588f848
 
 resources:
   - ./external-dns-deployment.yaml
